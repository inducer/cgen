--- conflicted
+++ resolved
@@ -1,11 +1,8 @@
+import sys
 from cgen import (
         POD, Struct, FunctionBody, FunctionDeclaration,
         For, If, Assign, Value, Block, ArrayOf, Comment,
-<<<<<<< HEAD
         Template, Pointer, IfNDef, IfDef, Define)
-=======
-        Template)
->>>>>>> 25553260
 import numpy as np
 
 
@@ -49,16 +46,12 @@
 
     print(s)
     print(f_body)
-<<<<<<< HEAD
     print(t_decl)
 
 
 def test_ptr_to_array():
-    t1 = Pointer(ArrayOf(Pointer(POD(np.float32, "xxx")), 2))
-    assert str(t1) == "float *((*xxx)[2]);"
-
     t2 = Pointer(Pointer(ArrayOf(POD(np.float32, "yyy"), 2)))
-    assert str(t2) == "float **(yyy[2]);"
+    assert str(t2) == "float **yyy[2];"
 
 
 def test_ifndef_no_else():
@@ -118,7 +111,4 @@
         exec(sys.argv[1])
     else:
         from pytest import main
-        main([__file__])
-=======
-    print(t_decl)
->>>>>>> 25553260
+        main([__file__])